from decimal import Decimal
import re
import unittest
from django.db import connection
from django.db import IntegrityError
from django.test import TestCase
from django.test.utils import override_settings
from .models import (TestModel, TestModelWithForeignKey, TestModelWithNonEditableFields, TestModelWithOneToOneField,
                     OrdinaryTestModel, OrdinaryTestModelWithForeignKey, TestModelWithSelfForeignKey,
                     SubclassModel, TestModelWithDecimalField, TestExpressionModel)



def skip_unless_jsonfield_library(test):
    try:
        from jsonfield import JSONField
    except ImportError:
        return unittest.skip('django jsonfield library required')(test)
    return test


class DirtyFieldsMixinTestCase(TestCase):

    def test_dirty_fields(self):
        tm = TestModel()
        # initial state shouldn't be dirty
        self.assertEqual(tm.get_dirty_fields(), {})

        # changing values should flag them as dirty
        tm.boolean = False
        tm.characters = 'testing'
        self.assertEqual(tm.get_dirty_fields(), {
            'boolean': True,
            'characters': ''
        })

        # resetting them to original values should unflag
        tm.boolean = True
        self.assertEqual(tm.get_dirty_fields(), {
            'characters': ''
        })

    def test_sweeping(self):
        tm = TestModel()
        tm.boolean = False
        tm.characters = 'testing'
        self.assertEqual(tm.get_dirty_fields(), {
            'boolean': True,
            'characters': ''
        })
        tm.save()
        self.assertEqual(tm.get_dirty_fields(), {})

    def test_relationship_option_for_foreign_key(self):
        tm1 = TestModel.objects.create()
        tm2 = TestModel.objects.create()
        tm = TestModelWithForeignKey.objects.create(fkey=tm1)

        # initial state shouldn't be dirty
        self.assertEqual(tm.get_dirty_fields(), {})

        # Default dirty check is not taking foreignkeys into account
        tm.fkey = tm2
        self.assertEqual(tm.get_dirty_fields(), {})

        # But if we use 'check_relationships' param, then we have to.
        self.assertEqual(tm.get_dirty_fields(check_relationship=True), {
            'fkey': tm1.pk
        })

    def test_relationship_option_for_one_to_one_field(self):
        tm1 = TestModel.objects.create()
        tm2 = TestModel.objects.create()
        tm = TestModelWithOneToOneField.objects.create(o2o=tm1)

        # initial state shouldn't be dirty
        self.assertEqual(tm.get_dirty_fields(), {})

        # Default dirty check is not taking onetoone fields into account
        tm.o2o = tm2
        self.assertEqual(tm.get_dirty_fields(), {})

        # But if we use 'check_relationships' param, then we have to.
        self.assertEqual(tm.get_dirty_fields(check_relationship=True), {
            'o2o': tm1.pk
        })

    def test_dirty_fields_ignores_the_editable_property_of_fields(self):
        # Non regression test case for bug:
        # https://github.com/smn/django-dirtyfields/issues/17
        tm = TestModelWithNonEditableFields.objects.create()

        # initial state shouldn't be dirty
        self.assertEqual(tm.get_dirty_fields(), {})

        # changing values should flag them as dirty
        tm.boolean = False
        tm.characters = 'testing'
        self.assertEqual(tm.get_dirty_fields(), {
            'boolean': True,
            'characters': ''
        })
        self.assertEqual(tm.get_dirty_fields(check_relationship=True), {
            'boolean': True,
            'characters': ''
        })

        # resetting them to original values should unflag
        tm.boolean = True
        self.assertEqual(tm.get_dirty_fields(), {
            'characters': ''
        })
        self.assertEqual(tm.get_dirty_fields(check_relationship=True), {
            'characters': ''
        })

    def test_mandatory_foreign_key_field_not_initialized_is_not_raising_related_object_exception(self):
        # Non regression test case for bug:
        # https://github.com/smn/django-dirtyfields/issues/26
        self.assertRaises(IntegrityError,
                          TestModelWithForeignKey.objects.create)

    def _get_query_num(self, model_class):
        cnt = 0

        if hasattr(model_class._meta, 'model_name'):
            model_name = model_class._meta.model_name
        else:  # < 1.6
            model_name = model_class._meta.module_name

        pattern = re.compile(r'^.*SELECT.*FROM "tests_%s".*$' % model_name)

        for query in connection.queries:
            sql = query.get('sql')
            if pattern.match(sql):
                cnt += 1

        return cnt

    @override_settings(DEBUG=True)  # The test runner sets DEBUG to False. Set to True to enable SQL logging.
    def test_relationship_model_loading_issue(self):
        # Non regression test case for bug:
        # https://github.com/smn/django-dirtyfields/issues/34

        # Query tests with models that are not using django-dirtyfields
        tm1 = OrdinaryTestModel.objects.create()
        tm2 = OrdinaryTestModel.objects.create()
        tmf1 = OrdinaryTestModelWithForeignKey.objects.create(fkey=tm1)
        tmf2 = OrdinaryTestModelWithForeignKey.objects.create(fkey=tm2)

        for tmf in OrdinaryTestModelWithForeignKey.objects.all():
            pk = tmf.pk

        self.assertEqual(self._get_query_num(OrdinaryTestModelWithForeignKey), 1)
        self.assertEqual(self._get_query_num(OrdinaryTestModel), 0)  # should be 0 since we don't access the relationship for now.

        for tmf in OrdinaryTestModelWithForeignKey.objects.all():
            fkey = tmf.fkey  # access the relationship here

        self.assertEqual(self._get_query_num(OrdinaryTestModelWithForeignKey) - 1, 1)
        self.assertEqual(self._get_query_num(OrdinaryTestModel), 2)  # should be 2

        for tmf in OrdinaryTestModelWithForeignKey.objects.select_related('fkey').all():
            fkey = tmf.fkey  # access the relationship here

        self.assertEqual(self._get_query_num(OrdinaryTestModelWithForeignKey) - 2, 1)
        self.assertEqual(self._get_query_num(OrdinaryTestModel) - 2, 0)  # should be 0 since we use `select_related`

        # Query tests with models that are using django-dirtyfields
        tm1 = TestModel.objects.create()
        tm2 = TestModel.objects.create()
        tmf1 = TestModelWithForeignKey.objects.create(fkey=tm1)
        tmf2 = TestModelWithForeignKey.objects.create(fkey=tm2)

        for tmf in TestModelWithForeignKey.objects.all():
            pk = tmf.pk  # we don't need the relationship here

        self.assertEqual(self._get_query_num(TestModelWithForeignKey), 1)
        self.assertEqual(self._get_query_num(TestModel), 0)  # should be 0, was 2 before bug fixing

        for tmf in TestModelWithForeignKey.objects.all():
            fkey = tmf.fkey  # access the relationship here

        self.assertEqual(self._get_query_num(TestModelWithForeignKey) - 1, 1)
        self.assertEqual(self._get_query_num(TestModel), 2)  # should be 0, but the relationship is loaded by DirtyFieldsMixin

        for tmf in TestModelWithForeignKey.objects.select_related('fkey').all():
            dummy = tmf.fkey  # access the relationship here

        self.assertEqual(self._get_query_num(TestModelWithForeignKey) - 2, 1)
        self.assertEqual(self._get_query_num(TestModel) - 2, 0)  # should be 0 since we use `selected_related` (was 2 before)

    def test_relationship_option_for_foreign_key_to_self(self):
        # Non regression test case for bug:
        # https://github.com/smn/django-dirtyfields/issues/22
        tm = TestModelWithSelfForeignKey.objects.create()
        tm1 = TestModelWithSelfForeignKey.objects.create(fkey=tm)

        tm.fkey = tm1
        tm.save()

        # Trying to access an instance was triggering a "RuntimeError: maximum recursion depth exceeded"
        TestModelWithSelfForeignKey.objects.all()[0]

    def test_non_local_fields(self):
        subclass = SubclassModel.objects.create(characters='foo')
        subclass.characters = 'spam'

        self.assertTrue(subclass.is_dirty())
        self.assertDictEqual(subclass.get_dirty_fields(), {'characters': 'foo'})

    def test_decimal_field_correctly_managed(self):
        # Non regression test case for bug:
        # https://github.com/smn/django-dirtyfields/issues/4
        tm = TestModelWithDecimalField.objects.create(decimal_field=Decimal(2.00))

        # initial state shouldn't be dirty
        self.assertFalse(tm.is_dirty())

        tm.decimal_field = 2.0
        self.assertFalse(tm.is_dirty())

        tm.decimal_field = u"2.00"
        self.assertFalse(tm.is_dirty())

<<<<<<< HEAD
    @skip_unless_jsonfield_library
    def test_json_field(self):
        import json
        from .models import JSONFieldModel

        tm = JSONFieldModel.objects.create(json_field={'data': 'dummy_data'})

        # initial state shouldn't be dirty
        self.assertFalse(tm.is_dirty())

        tm.json_field['data'] = 'dummy_data_modified'

        self.assertEqual(tm.get_dirty_fields(), {
            'json_field': {'data': 'dummy_data'}
        })
=======
    def test_expressions_not_taken_into_account_for_dirty_check(self):
        # Non regression test case for bug:
        # https://github.com/smn/django-dirtyfields/issues/39
        from django.db.models import F
        tm = TestExpressionModel.objects.create()
        tm.counter = F('counter') + 1

        # This save() was raising a ValidationError: [u"'F(counter) + Value(1)' value must be an integer."]
        # caused by a call to_python() on an expression node
        tm.save()
>>>>>>> 125f770c
<|MERGE_RESOLUTION|>--- conflicted
+++ resolved
@@ -223,7 +223,17 @@
         tm.decimal_field = u"2.00"
         self.assertFalse(tm.is_dirty())
 
-<<<<<<< HEAD
+    def test_expressions_not_taken_into_account_for_dirty_check(self):
+        # Non regression test case for bug:
+        # https://github.com/smn/django-dirtyfields/issues/39
+        from django.db.models import F
+        tm = TestExpressionModel.objects.create()
+        tm.counter = F('counter') + 1
+
+        # This save() was raising a ValidationError: [u"'F(counter) + Value(1)' value must be an integer."]
+        # caused by a call to_python() on an expression node
+        tm.save()
+
     @skip_unless_jsonfield_library
     def test_json_field(self):
         import json
@@ -238,16 +248,4 @@
 
         self.assertEqual(tm.get_dirty_fields(), {
             'json_field': {'data': 'dummy_data'}
-        })
-=======
-    def test_expressions_not_taken_into_account_for_dirty_check(self):
-        # Non regression test case for bug:
-        # https://github.com/smn/django-dirtyfields/issues/39
-        from django.db.models import F
-        tm = TestExpressionModel.objects.create()
-        tm.counter = F('counter') + 1
-
-        # This save() was raising a ValidationError: [u"'F(counter) + Value(1)' value must be an integer."]
-        # caused by a call to_python() on an expression node
-        tm.save()
->>>>>>> 125f770c
+        })