from django.db import models
from dirtyfields import DirtyFieldsMixin


class TestModel(DirtyFieldsMixin, models.Model):
    """A simple test model to test dirty fields mixin with"""
    boolean = models.BooleanField(default=True)
    characters = models.CharField(blank=True, max_length=80)


class TestModelWithDecimalField(DirtyFieldsMixin, models.Model):
    decimal_field = models.DecimalField(decimal_places=2, max_digits=10)


class TestModelWithForeignKey(DirtyFieldsMixin, models.Model):
    fkey = models.ForeignKey(TestModel)


class TestModelWithOneToOneField(DirtyFieldsMixin, models.Model):
    o2o = models.OneToOneField(TestModel)


class TestModelWithNonEditableFields(DirtyFieldsMixin, models.Model):
    dt = models.DateTimeField(auto_now_add=True)
    characters = models.CharField(blank=True, max_length=80,
                                  editable=False)
    boolean = models.BooleanField(default=True)


class TestModelWithSelfForeignKey(DirtyFieldsMixin, models.Model):
    fkey = models.ForeignKey("self", blank=True, null=True)


class OrdinaryTestModel(models.Model):
    boolean = models.BooleanField(default=True)
    characters = models.CharField(blank=True, max_length=80)


class OrdinaryTestModelWithForeignKey(models.Model):
    fkey = models.ForeignKey(OrdinaryTestModel)


class SubclassModel(TestModel):
    pass


<<<<<<< HEAD
try:
    from jsonfield import JSONField

    class JSONFieldModel(DirtyFieldsMixin, models.Model):
        json_field = JSONField()

except ImportError:
    pass
=======
class TestExpressionModel(DirtyFieldsMixin, models.Model):
    counter = models.IntegerField(default=0)
>>>>>>> 125f770c
<|MERGE_RESOLUTION|>--- conflicted
+++ resolved
@@ -44,16 +44,14 @@
     pass
 
 
-<<<<<<< HEAD
+class TestExpressionModel(DirtyFieldsMixin, models.Model):
+    counter = models.IntegerField(default=0)
+
+
 try:
     from jsonfield import JSONField
 
     class JSONFieldModel(DirtyFieldsMixin, models.Model):
         json_field = JSONField()
-
 except ImportError:
-    pass
-=======
-class TestExpressionModel(DirtyFieldsMixin, models.Model):
-    counter = models.IntegerField(default=0)
->>>>>>> 125f770c
+    pass